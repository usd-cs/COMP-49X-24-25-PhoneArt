//
//  PropertiesPanelTests.swift
//  COMP-49X-24-25-PhoneArtTests
//
//  Created by Zachary Letcher on 12/08/24.
//

import XCTest
import SwiftUI
@testable import COMP_49X_24_25_PhoneArt

/// Test suite for the PropertiesPanel component
final class PropertiesPanelTests: XCTestCase {
    
<<<<<<< HEAD
    var sut: PropertiesPanel!
=======
    // Properties for testing
>>>>>>> 1b024cf8
    var rotation: Double!
    var scale: Double!
    var layer: Double!
    var isShowing: Bool!
    
    /// Sets up the test environment before each test method is called
    override func setUp() {
        super.setUp()
        // Initialize properties with default values
        rotation = 180.0
        scale = 1.5
        layer = 50.0
        isShowing = true
        
        // Initialize the system under test (sut) with the properties
        sut = PropertiesPanel(
            rotation: .constant(rotation),
            scale: .constant(scale),
            layer: .constant(layer),
            isShowing: .constant(isShowing)
        )
    }
    
    /// Cleans up the test environment after each test method is called
    override func tearDown() {
        // Deallocate properties and sut
        rotation = nil
        scale = nil
        layer = nil
        isShowing = nil
        sut = nil
        super.tearDown()
    }
    
<<<<<<< HEAD
    // MARK: - Initial State Tests
    
    func testInitialValues() {
        XCTAssertEqual(sut.rotation, rotation)
        XCTAssertEqual(sut.scale, scale)
        XCTAssertEqual(sut.layer, layer)
        XCTAssertEqual(sut.isShowing, isShowing)
    }
    
    func testInitialTextFieldValues() {
        XCTAssertEqual(sut.testRotationText, "\(Int(rotation))")
        XCTAssertEqual(sut.testScaleText, String(format: "%.1f", scale))
        XCTAssertEqual(sut.testLayerText, "\(Int(layer))")
    }
    
    // MARK: - Text Field Validation Tests
    
    func testRotationTextValidation() {
        let testCases = [
            (input: "0", expectedValue: 0.0),
            (input: "360", expectedValue: 360.0),
            (input: "-1", expectedValue: 360.0),
            (input: "361", expectedValue: 360.0),
            (input: "abc", expectedValue: 360.0)
        ]
        
        for testCase in testCases {
            sut.testRotationText = testCase.input
            XCTAssertEqual(sut.rotation, testCase.expectedValue, "Failed for input: \(testCase.input)")
        }
    }
    
    func testScaleTextValidation() {
        let testCases = [
            (input: "0.5", expectedValue: 0.5),
            (input: "1.0", expectedValue: 1.0),
            (input: "2.0", expectedValue: 2.0),
            (input: "0.4", expectedValue: 0.5),
            (input: "2.1", expectedValue: 0.5),
            (input: "abc", expectedValue: 0.5)
        ]
        
        for testCasje in testCases {
            sut.testScaleText = testCase.input
            XCTAssertEqual(sut.scale, testCase.expectedValue, "Failed for input: \(testCase.input)")
        }
    }
    
    func testLayerTextValidation() {
        let testCases = [
            (input: "0", expectedValue: 0.0),
            (input: "360", expectedValue: 360.0),
            (input: "-1", expectedValue: 0),
            (input: "361", expectedValue: 360),
            (input: "abc", expectedValue: 360)
        ]
=======
    /// Tests the initial values of the properties
    func testInitialValues() {
        // Verify that the initial values are set correctly
        XCTAssertEqual(rotation, 180.0)
        XCTAssertEqual(scale, 1.5)
        XCTAssertEqual(layer, 50.0)
        XCTAssertTrue(isShowing)
    }
    
    /// Tests the formatting of the property values
    func testValueFormatting() {
        // Test rotation formatting
        let rotationText = sut.testRotationText
        XCTAssertEqual(rotationText, "180")
        
        // Test scale formatting
        let scaleText = sut.testScaleText
        XCTAssertEqual(scaleText, "1.5")
        
        // Test layer formatting
        let layerText = sut.testLayerText
        XCTAssertEqual(layerText, "50")
    }
    
    /// Tests the valid ranges of the property values
    func testValueRanges() {
        // Test rotation range (0-360)
        XCTAssertTrue((0...360).contains(rotation))
>>>>>>> 1b024cf8
        
        for testCase in testCases {
            sut.testLayerText = testCase.input
            XCTAssertEqual(sut.layer, testCase.expectedValue, "Failed for input: \(testCase.input)")
        }
    }
    
    // MARK: - Slider Sync Tests
    
    func testRotationSliderSync() {
        let testValues = [0.0, 90.0, 180.0, 270.0, 360.0]
        
        for value in testValues {
            sut.rotation = value
            XCTAssertEqual(sut.testRotationText, String(format: "%.0f", value))
        }
    }
    
    func testScaleSliderSync() {
        let testValues = [0.5, 1.0, 1.5, 2.0]
        
        for value in testValues {
            sut.scale = value
            XCTAssertEqual(sut.testScaleText, String(format: "%.1f", value))
        }
    }
    
<<<<<<< HEAD
    func testLayerSliderSync() {
        let testValues = [0.0, 90.0, 180.0, 270.0, 360.0]
=======
    /// Tests the handling of invalid property values
    func testInvalidValues() {
        // Test rotation bounds
        let invalidRotation = max(0, min(400, 360))
        XCTAssertEqual(invalidRotation, 360)
>>>>>>> 1b024cf8
        
        for value in testValues {
            sut.layer = value
            XCTAssertEqual(sut.testLayerText, String(format: "%.0f", value))
        }
    }
    
    // MARK: - UI Element Tests
    
    func testVisibilityToggle() {
        sut.isShowing = true
        XCTAssertTrue(sut.isShowing)
        
        sut.isShowing = false
        XCTAssertFalse(sut.isShowing)
    }
    
<<<<<<< HEAD
    func testAccessibilityIdentifiers() {
        let view = sut.body
        
        // Define expected identifiers
        let expectedIdentifiers = [
            "rotation-slider",
            "scale-slider",
            "layer-slider",
            "properties-button",
            "close-button"
        ]
        
        // Get all accessibility identifiers from the view hierarchy
        let viewIdentifiers = extractAccessibilityIdentifiers(from: view)
        
        // Verify each expected identifier exists
        for identifier in expectedIdentifiers {
            XCTAssertTrue(
                viewIdentifiers.contains { $0.lowercased().contains(identifier) },
                "Missing accessibility identifier: \(identifier)"
            )
        }
    }
    
    // MARK: - Format Tests
    
    func testNumberFormatting() {
        // Test rotation format (integer)
        XCTAssertEqual(sut.testRotationText, "\(Int(rotation))")
        
        // Test scale format (one decimal place)
        XCTAssertEqual(sut.testScaleText, String(format: "%.1f", scale))
        
        // Test layer format (integer)
        XCTAssertEqual(sut.testLayerText, "\(Int(layer))")
    }
}

// MARK: - Helper Methods

private func extractAccessibilityIdentifiers(from view: Any) -> Set<String> {
    var identifiers = Set<String>()
    
    let mirror = Mirror(reflecting: view)
    for child in mirror.children {
        if let identifier = child.value as? String,
           identifier.contains("Identifier") {
            identifiers.insert(identifier)
        }
        
        // Recursively check child views
        identifiers.formUnion(extractAccessibilityIdentifiers(from: child.value))
    }
    
    return identifiers
=======
>>>>>>> 1b024cf8
}<|MERGE_RESOLUTION|>--- conflicted
+++ resolved
@@ -12,11 +12,7 @@
 /// Test suite for the PropertiesPanel component
 final class PropertiesPanelTests: XCTestCase {
     
-<<<<<<< HEAD
     var sut: PropertiesPanel!
-=======
-    // Properties for testing
->>>>>>> 1b024cf8
     var rotation: Double!
     var scale: Double!
     var layer: Double!
@@ -51,7 +47,6 @@
         super.tearDown()
     }
     
-<<<<<<< HEAD
     // MARK: - Initial State Tests
     
     func testInitialValues() {
@@ -108,37 +103,7 @@
             (input: "361", expectedValue: 360),
             (input: "abc", expectedValue: 360)
         ]
-=======
-    /// Tests the initial values of the properties
-    func testInitialValues() {
-        // Verify that the initial values are set correctly
-        XCTAssertEqual(rotation, 180.0)
-        XCTAssertEqual(scale, 1.5)
-        XCTAssertEqual(layer, 50.0)
-        XCTAssertTrue(isShowing)
-    }
-    
-    /// Tests the formatting of the property values
-    func testValueFormatting() {
-        // Test rotation formatting
-        let rotationText = sut.testRotationText
-        XCTAssertEqual(rotationText, "180")
-        
-        // Test scale formatting
-        let scaleText = sut.testScaleText
-        XCTAssertEqual(scaleText, "1.5")
-        
-        // Test layer formatting
-        let layerText = sut.testLayerText
-        XCTAssertEqual(layerText, "50")
-    }
-    
-    /// Tests the valid ranges of the property values
-    func testValueRanges() {
-        // Test rotation range (0-360)
-        XCTAssertTrue((0...360).contains(rotation))
->>>>>>> 1b024cf8
-        
+
         for testCase in testCases {
             sut.testLayerText = testCase.input
             XCTAssertEqual(sut.layer, testCase.expectedValue, "Failed for input: \(testCase.input)")
@@ -165,16 +130,11 @@
         }
     }
     
-<<<<<<< HEAD
-    func testLayerSliderSync() {
-        let testValues = [0.0, 90.0, 180.0, 270.0, 360.0]
-=======
     /// Tests the handling of invalid property values
     func testInvalidValues() {
         // Test rotation bounds
         let invalidRotation = max(0, min(400, 360))
         XCTAssertEqual(invalidRotation, 360)
->>>>>>> 1b024cf8
         
         for value in testValues {
             sut.layer = value
@@ -192,7 +152,6 @@
         XCTAssertFalse(sut.isShowing)
     }
     
-<<<<<<< HEAD
     func testAccessibilityIdentifiers() {
         let view = sut.body
         
@@ -248,6 +207,4 @@
     }
     
     return identifiers
-=======
->>>>>>> 1b024cf8
-}+}
