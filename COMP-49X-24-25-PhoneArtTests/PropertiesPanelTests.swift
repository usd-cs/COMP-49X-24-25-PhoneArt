--- conflicted
+++ resolved
@@ -12,7 +12,7 @@
 /// Test suite for the PropertiesPanel component
 final class PropertiesPanelTests: XCTestCase {
     
-    // Properties for testing
+    var sut: PropertiesPanel!
     var rotation: Double!
     var scale: Double!
     var layer: Double!
@@ -47,15 +47,9 @@
         super.tearDown()
     }
     
-    /// Tests the initial values of the properties
+    // MARK: - Initial State Tests
+    
     func testInitialValues() {
-<<<<<<< HEAD
-        // Verify that the initial values are set correctly
-        XCTAssertEqual(rotation, 180.0)
-        XCTAssertEqual(scale, 1.5)
-        XCTAssertEqual(layer, 50.0)
-        XCTAssertTrue(isShowing)
-=======
         XCTAssertEqual(sut.rotation, rotation)
         XCTAssertEqual(sut.scale, scale)
         XCTAssertEqual(sut.layer, layer)
@@ -114,49 +108,79 @@
             sut.testLayerText = testCase.input
             XCTAssertEqual(sut.layer, testCase.expectedValue, "Failed for input: \(testCase.input)")
         }
->>>>>>> 8f445dd3
-    }
-    
-    /// Tests the formatting of the property values
-    func testValueFormatting() {
-        // Test rotation formatting
-        let rotationText = sut.testRotationText
-        XCTAssertEqual(rotationText, "180")
-        
-        // Test scale formatting
-        let scaleText = sut.testScaleText
-        XCTAssertEqual(scaleText, "1.5")
-        
-        // Test layer formatting
-        let layerText = sut.testLayerText
-        XCTAssertEqual(layerText, "50")
-    }
-    
-<<<<<<< HEAD
-    /// Tests the valid ranges of the property values
-    func testValueRanges() {
-        // Test rotation range (0-360)
-        XCTAssertTrue((0...360).contains(rotation))
-=======
+    }
+    
+    // MARK: - Slider Sync Tests
+    
+    func testRotationSliderSync() {
+        let testValues = [0.0, 90.0, 180.0, 270.0, 360.0]
+        
+        for value in testValues {
+            sut.rotation = value
+            XCTAssertEqual(sut.testRotationText, String(format: "%.0f", value))
+        }
+    }
+    
+    func testScaleSliderSync() {
+        let testValues = [0.5, 1.0, 1.5, 2.0]
+        
+        for value in testValues {
+            sut.scale = value
+            XCTAssertEqual(sut.testScaleText, String(format: "%.1f", value))
+        }
+    }
+    
     /// Tests the handling of invalid property values
     func testInvalidValues() {
         // Test rotation bounds
         let invalidRotation = max(0, min(400, 360))
         XCTAssertEqual(invalidRotation, 360)
->>>>>>> 8f445dd3
-        
-        // Test scale range (0.5-2.0)
-        XCTAssertTrue((0.5...2.0).contains(scale))
-        
-        // Test layer range (0-360)
-        XCTAssertTrue((0...360).contains(layer))
-    }
-    
-    /// Tests the handling of invalid property values
-    func testInvalidValues() {
-        // Test rotation bounds
-        let invalidRotation = max(0, min(400, 360))
-        XCTAssertEqual(invalidRotation, 360)
+        
+        for value in testValues {
+            sut.layer = value
+            XCTAssertEqual(sut.testLayerText, String(format: "%.0f", value))
+        }
+    }
+    
+    // MARK: - UI Element Tests
+    
+    func testVisibilityToggle() {
+        sut.isShowing = true
+        XCTAssertTrue(sut.isShowing)
+        
+        sut.isShowing = false
+        XCTAssertFalse(sut.isShowing)
+    }
+    
+    func testAccessibilityIdentifiers() {
+        let view = sut.body
+        
+        // Define expected identifiers
+        let expectedIdentifiers = [
+            "rotation-slider",
+            "scale-slider",
+            "layer-slider",
+            "properties-button",
+            "close-button"
+        ]
+        
+        // Get all accessibility identifiers from the view hierarchy
+        let viewIdentifiers = extractAccessibilityIdentifiers(from: view)
+        
+        // Verify each expected identifier exists
+        for identifier in expectedIdentifiers {
+            XCTAssertTrue(
+                viewIdentifiers.contains { $0.lowercased().contains(identifier) },
+                "Missing accessibility identifier: \(identifier)"
+            )
+        }
+    }
+    
+    // MARK: - Format Tests
+    
+    func testNumberFormatting() {
+        // Test rotation format (integer)
+        XCTAssertEqual(sut.testRotationText, "\(Int(rotation))")
         
         // Test scale format (one decimal place)
         XCTAssertEqual(sut.testScaleText, String(format: "%.1f", scale))
@@ -182,9 +206,4 @@
         identifiers.formUnion(extractAccessibilityIdentifiers(from: child.value))
     }
     
-<<<<<<< HEAD
 }
-=======
-    return identifiers
-}
->>>>>>> 8f445dd3
