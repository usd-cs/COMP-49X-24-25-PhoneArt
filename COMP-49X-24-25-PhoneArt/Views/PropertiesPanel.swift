//
//  PropertiesPanel.swift
//  COMP-49X-24-25-PhoneArt
//
//  Created by Zachary Letcher on 12/08/24.
//

import SwiftUI

/// A panel that provides controls for modifying shape properties on the canvas.
/// This panel includes sliders and text inputs for precise control over:
/// - Rotation (0-360 degrees)
/// - Scale (0.5x-2.0x)
/// - Layer count (0-360)
struct PropertiesPanel: View {
<<<<<<< HEAD
    // MARK: - Properties
    
    @Binding var rotation: Double
    @Binding var scale: Double
    @Binding var layer: Double
    @Binding var isShowing: Bool
    
    // Text field state
    @State private var rotationText: String
    @State private var scaleText: String
    @State private var layerText: String
    
    private let numberFormatter: NumberFormatter = {
        let formatter = NumberFormatter()
        formatter.numberStyle = .decimal
        formatter.minimumFractionDigits = 0
        formatter.maximumFractionDigits = 1
        return formatter
    }()
    
    var body: some View {
        VStack(spacing: 0) {
            HStack(spacing: 20) {
                makePropertiesButton()
                Spacer()
                Image(systemName: "xmark")
                    .font(.system(size: 20))
                    .accessibilityLabel("Close")
                    .accessibilityIdentifier("CloseButton")
                    .onTapGesture {
                        withAnimation(.spring()) {
                            isShowing = false
                        }
                    }
            }
            .padding(.horizontal)
            .padding(.vertical, 4)
            .background(Color(UIColor.systemGray5))
            .cornerRadius(8, corners: [.topLeft, .topRight])
            
            ScrollView {
                VStack(spacing: 12) {
                    propertyRow(title: "Rotation", icon: "rotate.right") {
                        HStack {
                            Slider(value: $rotation, in: 0...360)
                                .accessibilityIdentifier("Rotation Slider")
                                .onChange(of: rotation) { _, newValue in
                                    rotationText = "\(Int(newValue))"
                                }
                            
                            TextField("", text: $rotationText)
                                .frame(width: 50)
                                .textFieldStyle(RoundedBorderTextFieldStyle())
                                .keyboardType(.numberPad)
                                .multilineTextAlignment(.center)
                                .onChange(of: rotationText) { _, newValue in
                                    if let value = Double(newValue), value >= 0, value <= 360 {
                                        rotation = value
                                    }
                                }
                            Text("°")
                        }
                    }
                    
                    propertyRow(title: "Scale", icon: "arrow.up.left.and.arrow.down.right") {
                        HStack {
                            Slider(value: $scale, in: 0.5...2.0)
                                .accessibilityIdentifier("Scale Slider")
                                .onChange(of: scale) { _, newValue in
                                    scaleText = String(format: "%.1f", newValue)
                                }
                            
                            TextField("", text: $scaleText)
                                .frame(width: 50)
                                .textFieldStyle(RoundedBorderTextFieldStyle())
                                .keyboardType(.decimalPad)
                                .multilineTextAlignment(.center)
                                .onChange(of: scaleText) { _, newValue in
                                    if let value = Double(newValue), value >= 0.5, value <= 2.0 {
                                        scale = value
                                    }
                                }
                            Text("x")
                        }
                    }
                    
                    propertyRow(title: "Layer", icon: "square.3.stack.3d") {
                        HStack {
                            Slider(value: $layer, in: 0...360)
                                .accessibilityIdentifier("Layer Slider")
                                .onChange(of: layer) { _, newValue in
                                    layerText = "\(Int(newValue))"
                                }
                            
                            TextField("", text: $layerText)
                                .frame(width: 50)
                                .textFieldStyle(RoundedBorderTextFieldStyle())
                                .keyboardType(.numberPad)
                                .multilineTextAlignment(.center)
                                .onChange(of: layerText) { _, newValue in
                                    if let value = Double(newValue), value >= 0, value <= 360 {
                                        layer = value
                                    }
                                }
                        }
                    }
                }
                .padding()
            }
            .background(Color(UIColor.systemBackground))
        }
        .frame(maxWidth: .infinity)
        .frame(height: UIScreen.main.bounds.height / 3)
        .background(Color(UIColor.systemBackground))
        .cornerRadius(15, corners: [.topLeft, .topRight])
        .shadow(radius: 10)
    }
    
    // MARK: - UI Components
    
    /// Creates a custom property control row with consistent styling
    /// - Parameters:
    ///   - title: The name of the property
    ///   - icon: SF Symbol name for the property icon
    ///   - content: The control elements (slider and text field)
    private func propertyRow<Content: View>(
        title: String,
        icon: String,
        @ViewBuilder content: () -> Content
    ) -> some View {
        VStack(alignment: .leading, spacing: 8) {
            HStack {
                Image(systemName: icon)
                    .font(.system(size: 24))
                    .frame(width: 40, height: 40)
                    .background(Color(UIColor.systemGray6))
                    .cornerRadius(8)
                
                Text(title)
                    .font(.headline)
                Spacer()
            }
            content()
        }
        .padding()
        .background(Color(UIColor.systemGray6))
        .cornerRadius(8)
    }
    
    /// Creates a button that toggles the properties panel visibility
    private func makePropertiesButton() -> some View {
        Button(action: {
            withAnimation(.spring()) {
                isShowing.toggle()
            }
        }) {
            VStack {
                Rectangle()
                    .foregroundColor(.white)
                    .frame(width: 60, height: 60)
                    .cornerRadius(8)
                    .overlay(
                        Image(systemName: "slider.horizontal.3")
                            .font(.system(size: 24))
                            .foregroundColor(.blue)
                    )
                    .shadow(radius: 2)
            }
        }
        .accessibilityIdentifier("Properties Button")
    }
    
    // MARK: - Initialization
    
    init(rotation: Binding<Double>, scale: Binding<Double>, layer: Binding<Double>, isShowing: Binding<Bool>) {
        self._rotation = rotation
        self._scale = scale
        self._layer = layer
        self._isShowing = isShowing
        
        // Initialize text fields with formatted values
        self._rotationText = State(initialValue: "\(Int(rotation.wrappedValue))")
        self._scaleText = State(initialValue: String(format: "%.1f", scale.wrappedValue))
        self._layerText = State(initialValue: "\(Int(layer.wrappedValue))")
    }
=======
   // MARK: - Properties
   
   @Binding var rotation: Double
   @Binding var scale: Double
   @Binding var layer: Double
   @Binding var isShowing: Bool
   
   // Text field state
   @State private var rotationText: String
   @State private var scaleText: String
   @State private var layerText: String
   
   private let numberFormatter: NumberFormatter = {
       let formatter = NumberFormatter()
       formatter.numberStyle = .decimal
       formatter.minimumFractionDigits = 0
       formatter.maximumFractionDigits = 1
       return formatter
   }()
   
   var body: some View {
       VStack(spacing: 0) {
           HStack(spacing: 20) {
               makePropertiesButton()
               Spacer()
               Image(systemName: "xmark")
                   .font(.system(size: 20))
                   .accessibilityLabel("Close")
                   .accessibilityIdentifier("CloseButton")
                   .onTapGesture {
                       withAnimation(.spring()) {
                           isShowing = false
                       }
                   }
           }
           .padding(.horizontal)
           .padding(.vertical, 4)
           .background(Color(UIColor.systemGray5))
           .cornerRadius(8, corners: [.topLeft, .topRight])
           
           ScrollView {
               VStack(spacing: 12) {
                   propertyRow(title: "Rotation", icon: "rotate.right") {
                       HStack {
                           Slider(value: $rotation, in: 0...360)
                               .accessibilityIdentifier("Rotation Slider")
                               .onChange(of: rotation) { _, newValue in
                                   rotationText = "\(Int(newValue))"
                               }
                           
                           TextField("", text: $rotationText)
                               .frame(width: 50)
                               .textFieldStyle(RoundedBorderTextFieldStyle())
                               .keyboardType(.numberPad)
                               .multilineTextAlignment(.center)
                               .onChange(of: rotationText) { _, newValue in
                                   if let value = Double(newValue), value >= 0, value <= 360 {
                                       rotation = value
                                   }
                               }
                           Text("°")
                       }
                   }
                   
                   propertyRow(title: "Scale", icon: "arrow.up.left.and.arrow.down.right") {
                       HStack {
                           Slider(value: $scale, in: 0.5...2.0)
                               .accessibilityIdentifier("Scale Slider")
                               .onChange(of: scale) { _, newValue in
                                   scaleText = String(format: "%.1f", newValue)
                               }
                           
                           TextField("", text: $scaleText)
                               .frame(width: 50)
                               .textFieldStyle(RoundedBorderTextFieldStyle())
                               .keyboardType(.decimalPad)
                               .multilineTextAlignment(.center)
                               .onChange(of: scaleText) { _, newValue in
                                   if let value = Double(newValue), value >= 0.5, value <= 2.0 {
                                       scale = value
                                   }
                               }
                           Text("x")
                       }
                   }
                   
                   propertyRow(title: "Layer", icon: "square.3.stack.3d") {
                       HStack {
                           Slider(value: $layer, in: 0...360)
                               .accessibilityIdentifier("Layer Slider")
                               .onChange(of: layer) { _, newValue in
                                   layerText = "\(Int(newValue))"
                               }
                           
                           TextField("", text: $layerText)
                               .frame(width: 50)
                               .textFieldStyle(RoundedBorderTextFieldStyle())
                               .keyboardType(.numberPad)
                               .multilineTextAlignment(.center)
                               .onChange(of: layerText) { _, newValue in
                                   if let value = Double(newValue), value >= 0, value <= 360 {
                                       layer = value
                                   }
                               }
                       }
                   }
               }
               .padding()
           }
           .background(Color(UIColor.systemBackground))
       }
       .frame(maxWidth: .infinity)
       .frame(height: UIScreen.main.bounds.height / 3)
       .background(Color(UIColor.systemBackground))
       .cornerRadius(15, corners: [.topLeft, .topRight])
       .shadow(radius: 10)
   }
   
   // MARK: - UI Components
   
   /// Creates a custom property control row with consistent styling
   /// - Parameters:
   ///   - title: The name of the property
   ///   - icon: SF Symbol name for the property icon
   ///   - content: The control elements (slider and text field)
   private func propertyRow<Content: View>(
       title: String,
       icon: String,
       @ViewBuilder content: () -> Content
   ) -> some View {
       VStack(alignment: .leading, spacing: 8) {
           HStack {
               Image(systemName: icon)
                   .font(.system(size: 24))
                   .frame(width: 40, height: 40)
                   .background(Color(UIColor.systemGray6))
                   .cornerRadius(8)
               
               Text(title)
                   .font(.headline)
               Spacer()
           }
           content()
       }
       .padding()
       .background(Color(UIColor.systemGray6))
       .cornerRadius(8)
   }
   
   /// Creates a button that toggles the properties panel visibility
   private func makePropertiesButton() -> some View {
       Button(action: {
           withAnimation(.spring()) {
               isShowing.toggle()
           }
       }) {
           VStack {
               Rectangle()
                   .foregroundColor(.white)
                   .frame(width: 60, height: 60)
                   .cornerRadius(8)
                   .overlay(
                       Image(systemName: "slider.horizontal.3")
                           .font(.system(size: 24))
                           .foregroundColor(.blue)
                   )
                   .shadow(radius: 2)
           }
       }
       .accessibilityIdentifier("Properties Button")
   }
   
   // MARK: - Initialization
   
   init(rotation: Binding<Double>, scale: Binding<Double>, layer: Binding<Double>, isShowing: Binding<Bool>) {
       self._rotation = rotation
       self._scale = scale
       self._layer = layer
       self._isShowing = isShowing
       
       // Initialize text fields with formatted values
       self._rotationText = State(initialValue: "\(Int(rotation.wrappedValue))")
       self._scaleText = State(initialValue: String(format: "%.1f", scale.wrappedValue))
       self._layerText = State(initialValue: "\(Int(layer.wrappedValue))")
   }
>>>>>>> 1b024cf8
}

// MARK: - Corner Radius Helper

/// Adds support for applying corner radius to specific corners of a view
extension View {
<<<<<<< HEAD
    /// Applies a corner radius to specific corners
    /// - Parameters:
    ///   - radius: The radius of the rounded corners
    ///   - corners: The corners to apply the radius to
    func cornerRadius(_ radius: CGFloat, corners: UIRectCorner) -> some View {
        clipShape(RoundedCorner(radius: radius, corners: corners))
    }
=======
   /// Applies a corner radius to specific corners
   /// - Parameters:
   ///   - radius: The radius of the rounded corners
   ///   - corners: The corners to apply the radius to
   func cornerRadius(_ radius: CGFloat, corners: UIRectCorner) -> some View {
       clipShape(RoundedCorner(radius: radius, corners: corners))
   }
>>>>>>> 1b024cf8
}

/// A shape that enables selective corner rounding
struct RoundedCorner: Shape {
   /// The radius of the rounded corners
   var radius: CGFloat = .infinity
   
   /// The corners to apply the radius to
   var corners: UIRectCorner = .allCorners
   
   /// Creates the path for the rounded rectangle
   func path(in rect: CGRect) -> Path {
       let path = UIBezierPath(
           roundedRect: rect,
           byRoundingCorners: corners,
           cornerRadii: CGSize(width: radius, height: radius)
       )
       return Path(path.cgPath)
   }
}

// MARK: - Testing Extensions

extension PropertiesPanel {
<<<<<<< HEAD
    // Expose text field values for testing
    var testRotationText: String {
        get { rotationText }
        set { rotationText = newValue }
    }
    
    var testScaleText: String {
        get { scaleText }
        set { scaleText = newValue }
    }
    
    var testLayerText: String {
        get { layerText }
        set { layerText = newValue }
    }
}
=======
   // Expose text field values for testing
   var testRotationText: String {
       get { rotationText }
       set { rotationText = newValue }
   }
   
   var testScaleText: String {
       get { scaleText }
       set { scaleText = newValue }
   }
   
   var testLayerText: String {
       get { layerText }
       set { layerText = newValue }
   }
}
>>>>>>> 1b024cf8
<|MERGE_RESOLUTION|>--- conflicted
+++ resolved
@@ -13,193 +13,6 @@
 /// - Scale (0.5x-2.0x)
 /// - Layer count (0-360)
 struct PropertiesPanel: View {
-<<<<<<< HEAD
-    // MARK: - Properties
-    
-    @Binding var rotation: Double
-    @Binding var scale: Double
-    @Binding var layer: Double
-    @Binding var isShowing: Bool
-    
-    // Text field state
-    @State private var rotationText: String
-    @State private var scaleText: String
-    @State private var layerText: String
-    
-    private let numberFormatter: NumberFormatter = {
-        let formatter = NumberFormatter()
-        formatter.numberStyle = .decimal
-        formatter.minimumFractionDigits = 0
-        formatter.maximumFractionDigits = 1
-        return formatter
-    }()
-    
-    var body: some View {
-        VStack(spacing: 0) {
-            HStack(spacing: 20) {
-                makePropertiesButton()
-                Spacer()
-                Image(systemName: "xmark")
-                    .font(.system(size: 20))
-                    .accessibilityLabel("Close")
-                    .accessibilityIdentifier("CloseButton")
-                    .onTapGesture {
-                        withAnimation(.spring()) {
-                            isShowing = false
-                        }
-                    }
-            }
-            .padding(.horizontal)
-            .padding(.vertical, 4)
-            .background(Color(UIColor.systemGray5))
-            .cornerRadius(8, corners: [.topLeft, .topRight])
-            
-            ScrollView {
-                VStack(spacing: 12) {
-                    propertyRow(title: "Rotation", icon: "rotate.right") {
-                        HStack {
-                            Slider(value: $rotation, in: 0...360)
-                                .accessibilityIdentifier("Rotation Slider")
-                                .onChange(of: rotation) { _, newValue in
-                                    rotationText = "\(Int(newValue))"
-                                }
-                            
-                            TextField("", text: $rotationText)
-                                .frame(width: 50)
-                                .textFieldStyle(RoundedBorderTextFieldStyle())
-                                .keyboardType(.numberPad)
-                                .multilineTextAlignment(.center)
-                                .onChange(of: rotationText) { _, newValue in
-                                    if let value = Double(newValue), value >= 0, value <= 360 {
-                                        rotation = value
-                                    }
-                                }
-                            Text("°")
-                        }
-                    }
-                    
-                    propertyRow(title: "Scale", icon: "arrow.up.left.and.arrow.down.right") {
-                        HStack {
-                            Slider(value: $scale, in: 0.5...2.0)
-                                .accessibilityIdentifier("Scale Slider")
-                                .onChange(of: scale) { _, newValue in
-                                    scaleText = String(format: "%.1f", newValue)
-                                }
-                            
-                            TextField("", text: $scaleText)
-                                .frame(width: 50)
-                                .textFieldStyle(RoundedBorderTextFieldStyle())
-                                .keyboardType(.decimalPad)
-                                .multilineTextAlignment(.center)
-                                .onChange(of: scaleText) { _, newValue in
-                                    if let value = Double(newValue), value >= 0.5, value <= 2.0 {
-                                        scale = value
-                                    }
-                                }
-                            Text("x")
-                        }
-                    }
-                    
-                    propertyRow(title: "Layer", icon: "square.3.stack.3d") {
-                        HStack {
-                            Slider(value: $layer, in: 0...360)
-                                .accessibilityIdentifier("Layer Slider")
-                                .onChange(of: layer) { _, newValue in
-                                    layerText = "\(Int(newValue))"
-                                }
-                            
-                            TextField("", text: $layerText)
-                                .frame(width: 50)
-                                .textFieldStyle(RoundedBorderTextFieldStyle())
-                                .keyboardType(.numberPad)
-                                .multilineTextAlignment(.center)
-                                .onChange(of: layerText) { _, newValue in
-                                    if let value = Double(newValue), value >= 0, value <= 360 {
-                                        layer = value
-                                    }
-                                }
-                        }
-                    }
-                }
-                .padding()
-            }
-            .background(Color(UIColor.systemBackground))
-        }
-        .frame(maxWidth: .infinity)
-        .frame(height: UIScreen.main.bounds.height / 3)
-        .background(Color(UIColor.systemBackground))
-        .cornerRadius(15, corners: [.topLeft, .topRight])
-        .shadow(radius: 10)
-    }
-    
-    // MARK: - UI Components
-    
-    /// Creates a custom property control row with consistent styling
-    /// - Parameters:
-    ///   - title: The name of the property
-    ///   - icon: SF Symbol name for the property icon
-    ///   - content: The control elements (slider and text field)
-    private func propertyRow<Content: View>(
-        title: String,
-        icon: String,
-        @ViewBuilder content: () -> Content
-    ) -> some View {
-        VStack(alignment: .leading, spacing: 8) {
-            HStack {
-                Image(systemName: icon)
-                    .font(.system(size: 24))
-                    .frame(width: 40, height: 40)
-                    .background(Color(UIColor.systemGray6))
-                    .cornerRadius(8)
-                
-                Text(title)
-                    .font(.headline)
-                Spacer()
-            }
-            content()
-        }
-        .padding()
-        .background(Color(UIColor.systemGray6))
-        .cornerRadius(8)
-    }
-    
-    /// Creates a button that toggles the properties panel visibility
-    private func makePropertiesButton() -> some View {
-        Button(action: {
-            withAnimation(.spring()) {
-                isShowing.toggle()
-            }
-        }) {
-            VStack {
-                Rectangle()
-                    .foregroundColor(.white)
-                    .frame(width: 60, height: 60)
-                    .cornerRadius(8)
-                    .overlay(
-                        Image(systemName: "slider.horizontal.3")
-                            .font(.system(size: 24))
-                            .foregroundColor(.blue)
-                    )
-                    .shadow(radius: 2)
-            }
-        }
-        .accessibilityIdentifier("Properties Button")
-    }
-    
-    // MARK: - Initialization
-    
-    init(rotation: Binding<Double>, scale: Binding<Double>, layer: Binding<Double>, isShowing: Binding<Bool>) {
-        self._rotation = rotation
-        self._scale = scale
-        self._layer = layer
-        self._isShowing = isShowing
-        
-        // Initialize text fields with formatted values
-        self._rotationText = State(initialValue: "\(Int(rotation.wrappedValue))")
-        self._scaleText = State(initialValue: String(format: "%.1f", scale.wrappedValue))
-        self._layerText = State(initialValue: "\(Int(layer.wrappedValue))")
-    }
-=======
    // MARK: - Properties
    
    @Binding var rotation: Double
@@ -385,22 +198,12 @@
        self._scaleText = State(initialValue: String(format: "%.1f", scale.wrappedValue))
        self._layerText = State(initialValue: "\(Int(layer.wrappedValue))")
    }
->>>>>>> 1b024cf8
 }
 
 // MARK: - Corner Radius Helper
 
 /// Adds support for applying corner radius to specific corners of a view
 extension View {
-<<<<<<< HEAD
-    /// Applies a corner radius to specific corners
-    /// - Parameters:
-    ///   - radius: The radius of the rounded corners
-    ///   - corners: The corners to apply the radius to
-    func cornerRadius(_ radius: CGFloat, corners: UIRectCorner) -> some View {
-        clipShape(RoundedCorner(radius: radius, corners: corners))
-    }
-=======
    /// Applies a corner radius to specific corners
    /// - Parameters:
    ///   - radius: The radius of the rounded corners
@@ -408,7 +211,6 @@
    func cornerRadius(_ radius: CGFloat, corners: UIRectCorner) -> some View {
        clipShape(RoundedCorner(radius: radius, corners: corners))
    }
->>>>>>> 1b024cf8
 }
 
 /// A shape that enables selective corner rounding
@@ -433,24 +235,6 @@
 // MARK: - Testing Extensions
 
 extension PropertiesPanel {
-<<<<<<< HEAD
-    // Expose text field values for testing
-    var testRotationText: String {
-        get { rotationText }
-        set { rotationText = newValue }
-    }
-    
-    var testScaleText: String {
-        get { scaleText }
-        set { scaleText = newValue }
-    }
-    
-    var testLayerText: String {
-        get { layerText }
-        set { layerText = newValue }
-    }
-}
-=======
    // Expose text field values for testing
    var testRotationText: String {
        get { rotationText }
@@ -467,4 +251,3 @@
        set { layerText = newValue }
    }
 }
->>>>>>> 1b024cf8
